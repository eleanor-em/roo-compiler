--- conflicted
+++ resolved
@@ -1,9 +1,4 @@
-<<<<<<< HEAD
 FLAGS = -Wall -O2 -fno-warn-name-shadowing -fno-warn-unused-do-bind
-=======
-FLAGS = -Wall -g -fno-warn-name-shadowing -fno-warn-unused-do-bind
->>>>>>> cfb126c0
-PACKAGE = -package parsec -package mtl
 
 all: Roo
 
