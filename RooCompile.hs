--- conflicted
+++ resolved
@@ -195,7 +195,6 @@
     case result current symbols of
         Left errs    -> addErrors errs
         Right instrs -> addInstrsRaw instrs
-<<<<<<< HEAD
     
     where
         -- | Checks whether the expression and symbol are either:
@@ -264,11 +263,6 @@
             return $ blockInstrs final <>
                     map addIndent (moves <> ozCall (makeProcLabel procName))
 
-compileStatement _ (SIf _ _) = error "compileStatement: `if`: not yet implemented"
-compileStatement _ (SWhile _ _) = error "compileStatement: `while`: not yet implemented"
-compileStatement _ (SIfElse _ _ _) = error "compileStatement: `if`..`else`: not yet implemented"
-=======
-
 -- dealing with if statements  
 compileStatement locals (SIf expr statements) = do 
     addInstrs $ addComment ("if " <> prettyExpr (fromLocated expr) <> " then")
@@ -277,32 +271,25 @@
     let symbols = rootAliases (blockSyms current)
     fiLabel <- getLabel 
 
-    let analysed = do 
-        TypedExpr ty expr' <- analyseExpression symbols locals expr
-
-        -- condition expression is incorrectly typed 
-        if ty /= TBool then 
-            let err  = "expecting `" <> tshow TBool <> "`, found `" <> tshow ty <> "`" 
-                note = "expression found here:" in
-            Left $ errorWithNote (locate expr) err (locate expr) note 
-        else do 
-            return expr'
-
-    addErrorsOr analysed $ \expr' -> do 
-
-        let resetAndCompile st = do
-            resetBlockRegs
-            compileStatement locals st
-
+    addErrorsOr (analyse symbols) $ \expr' -> do 
         -- get the register where true/false is stored + the current state after compilation
         register <- compileExpr locals expr'
         addInstrs (ozBranchOnFalse (fromJust register) fiLabel) 
-        mapM_ resetAndCompile statements 
-        addInstrs $ addComment ("fi")
+        mapM_ (\st -> resetBlockRegs >> compileStatement locals st) statements 
+        addInstrs $ addComment "fi"
         addInstrsRaw [fiLabel <> ":"]
+    where
+        analyse symbols = do 
+            TypedExpr ty expr' <- analyseExpression symbols locals expr
+
+            -- condition expression is incorrectly typed 
+            if ty /= TBool then 
+                liftOne $ errorPos (locate expr)
+                                   ("expecting `" <> tshow TBool <> "`, found `" <> tshow ty <> "`")
+            else
+                return expr'
 
 compileStatement _ _ = error "compileStatement: not yet implemented"
->>>>>>> 333af8c4
 
 getLabel :: EitherState BlockState Text 
 getLabel = do 
