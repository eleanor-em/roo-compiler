--- conflicted
+++ resolved
@@ -35,49 +35,9 @@
     , blockEpilogue :: [Text]
     , blockNextLambda :: Int }
 
-<<<<<<< HEAD
--- | Resets the allocation of registers in the state.
-resetBlockRegs :: EitherState BlockState ()
-resetBlockRegs = do
-    current <- getEither
-    putEither (current { blockNextReg = 0 })
-
--- | Allocates a new register, and returns the register.
-useRegister :: EitherState BlockState Register
-useRegister = do
-    current <- getEither
-    let register = blockNextReg current
-    if register >= 1024 then
-        error "internal error: ran out of registers"
-    else do
-        putEither (current { blockNextReg = register + 1})
-        return $ Register register
-
--- | Pushes a register to the faux-stack formed by the final registers.
---   Used to save registers between procedure calls on the RHS of statements.
-pushRegister :: Register -> EitherState BlockState ()
-pushRegister register = do
-    current <- getEither
-    let head = blockStackReg current + 1
-    putEither (current { blockStackReg = head })
-
-    addInstrs $ ozMove (ozExtraRegisters head) register
-
--- | Pops a register from the faux-stack formed by the final registers.
---   Used to save registers between procedure calls on the RHS of statements.
-popRegister :: Register -> EitherState BlockState ()
-popRegister register = do
-    current <- getEither
-    let head = blockStackReg current
-    putEither (current { blockStackReg = head - 1 })
-
-    addInstrs $ ozMove register (ozExtraRegisters head)
-=======
 -- | Creates an empty block state from the given symbol table.
 initialBlockState :: RootTable -> BlockState
 initialBlockState symbols = BlockState symbols [] 0 0 0 False [] 0
-
->>>>>>> 5e0a17c2
 
 -- | Adds the "this is a tail call" flag to the state.
 setTailCall :: EitherState BlockState ()
@@ -204,7 +164,7 @@
 compileWithSymbols symbols errs procs = do
     -- Compile all the procedures in our program.
     let (errs', result) = execEither (mapM_ compileProc procs)
-                                     (BlockState symbols [] 0 0 0 False [] 0)
+                                     (initialBlockState symbols)
 
     let output = addHeader symbols (blockInstrs result)
 
