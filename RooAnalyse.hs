{-# LANGUAGE OverloadedStrings #-}

module RooAnalyse where

import qualified Data.Map.Strict as Map
import Data.Text (Text)

import Text.Parsec (SourcePos)

import Common

import RooAst
import RooPrettyPrinter (prettyBinOp)
import SymTable
import Control.Monad (unless)

-- | Checks if the symbol table contains an appropriate main procedure.
hasMain :: RootTable -> Bool
hasMain symbols = case Map.lookup "main" (rootProcs symbols) of
    Just (_, prc) -> null (localParams prc)
    Nothing       -> False

-- | An expression paired with its type.
data TypedExpr = TypedExpr 
    { typeof :: Type
    , innerExp :: Expression }

-- | Type-checks a located expression, and returns the expression annotated with its type
--   if successful. This is a helpful shortcut for code generation.
analyseExpression :: RootTable -> LocalTable -> LocatedExpr -> Either [AnalysisError] TypedExpr
analyseExpression table locals expr = typecheckExpression table locals $ fromLocated expr

-- | Type-checks an expression, and ensures it is of integer type.
typecheckArrayIndex :: RootTable -> LocalTable -> LocatedExpr -> Either [AnalysisError] ()
typecheckArrayIndex table locals (LocatedExpr pos expr) = do
    indexTy <- typecheckExpression table locals expr
    case typeof indexTy of
        TInt -> return ()
        ty -> Left $ errorPos pos $
            "expected index expression of type `integer`, found `" <> tshow ty <> "`"

-- | Type-checks an expression, and returns the expression annotated with its type
--   if successful.
typecheckExpression :: RootTable -> LocalTable -> Expression -> Either [AnalysisError] TypedExpr
typecheckExpression _ locals expr@(ELvalue (LId (Ident pos ident)))
    = case Map.lookup ident (localSymbols locals) of
        Just sym -> pure $ TypedExpr (procSymType $ symType sym) expr
        Nothing  -> Left $ errorPos pos $ "in expression: unknown variable `" <> ident <> "`"

typecheckExpression table locals expr@(ELvalue lvalue) = do
    ty <- analyseLvalue table locals lvalue
    return $ TypedExpr (lvalueType ty) expr

-- Literals are always well-typed.
typecheckExpression _ _ expr@(EConst literal) = Right $ case literal of
    LitBool   _ -> TypedExpr TBool   expr
    LitInt    _ -> TypedExpr TInt    expr
    LitString _ -> TypedExpr TString expr

-- Boolean negations must check whether the inner expression is boolean.
typecheckExpression table locals expr@(EUnOp UnNot (LocatedExpr pos inner)) = do
    exprType <- typeof <$> typecheckExpression table locals inner
    case exprType of
        TBool -> pure $ TypedExpr TBool expr
        ty    -> Left $ errorPos pos $ "expecting `boolean`, found `" <> tshow ty <> "`"

-- Integer negations must check whether the inner expression is an integer.
typecheckExpression table locals expr@(EUnOp UnNegate (LocatedExpr pos inner)) = do
    exprType <- typeof <$> typecheckExpression table locals inner
    case exprType of
        TInt -> pure $ TypedExpr TInt expr
        ty   -> Left $ errorPos pos $ "expecting `integer`, found `" <> tshow ty <> "`"

-- For binary expressions there are three cases:
--  1. The operator is a boolean operator (in which case both sides must be boolean)
--  2. The operator is an integer operator (in which case both sides must be integers)
--  3. The operator is a comparison operator (in which case both sides must be
--     of the same non-string type)
typecheckExpression table locals expr@(EBinOp op (LocatedExpr lPos lhs) (LocatedExpr rPos rhs))
    | op `elem` [BinOr, BinAnd]                                 = checkBoth TBool
    | op `elem` [BinLt, BinLte, BinEq, BinNeq, BinGt, BinGte]   = do
        ltype <- typeof <$> typecheckExpression table locals lhs
        rtype <- typeof <$> typecheckExpression table locals rhs
        if ltype == rtype then
            pure    $ TypedExpr TBool expr
        else
            Left $ errorPos lPos $ mconcat
                [ "operands do not match: `"
                , tshow ltype
                , "` vs `"
                , tshow rtype
                , "`" ]
        
    | op `elem` [BinPlus, BinMinus, BinTimes, BinDivide]        = checkBoth TInt
    | otherwise = do
        ltype <- typeof <$> typecheckExpression table locals lhs
        rtype <- typeof <$> typecheckExpression table locals rhs
        
        if ltype /= TString then
            if rtype /= TString then
                if ltype == rtype then
                    pure    $ TypedExpr ltype expr
                else
                    Left $ errorPos lPos $ mconcat
                        [ "operands do not match: `"
                        , tshow ltype
                        , "` vs `"
                        , tshow rtype
                        , "`" ]
            else
                Left $ errorPos rPos "cannot compare `string`"
        else
            Left $ errorPos lPos "cannot compare `string`"
    where
        checkBoth ty = do
            ltype <- typeof <$> typecheckExpression table locals lhs
            rtype <- typeof <$> typecheckExpression table locals rhs
            
            if ltype == ty then
                if rtype == ty then
                    pure    $ TypedExpr ty expr
                else
                    Left $ errorPos rPos $ mconcat
                        [ "expecting `"
                        , tshow ty
                        , "` on RHS of `"
                        , prettyBinOp op
                        , "`, found `"
                        , tshow rtype
                        , "`" ]
            else
                Left $ errorPos lPos $ mconcat
                 [ "expecting `"
                 , tshow ty
                 , "` on LHS of `"
                 , prettyBinOp op
                 , "`, found `"
                 , tshow ltype
                 , "`" ]

typecheckExpression table locals expr@(EFunc func args) = do
    (_, _, ty) <- typecheckCall table locals func args
    return $ TypedExpr ty expr

typecheckCall :: RootTable -> LocalTable -> Ident -> [LocatedExpr] -> Either [AnalysisError] ([TypedExpr], [ProcSymbol], Type)
typecheckCall table locals (Ident pos name) args = do
    (targetPos, targetProc) <- unwrapOr (lookupProc table name)
                                        (Left $ errorPos pos $ "unknown procedure `" <> name <> "`")
    let params = localParams targetProc

    -- Check # arguments = # parameters
    unless  (length args == length params)
            (let err  = mconcat
                    [ "`", name, "` expects ", countWithNoun (length params) "parameter"
                    , " but was given ", tshow (length args) ]
                 note = "`" <> name <> "` declared here:" in
                Left $ errorWithNote pos err targetPos note)

    -- Type-check arguments
    typedArgs <- concatEither $ map ((pure <$>) . analyseExpression table locals)
                                    args

    -- Check argument types match parameter types
    let mismatched = filter (\((_, a), b) -> typeof a /= rawSymType b)
                            (zip (enumerate typedArgs) params)

    let reportErr ((i, expr), symbol) = let err  = mconcat [ "in argument: expecting `"
                                                , tshow $ rawSymType symbol
                                                , "`, found `"
                                                , tshow $ typeof expr
                                                , "`" ]
                                            note = "parameter declared here:"  in
            Left $ errorWithNote (locate $ args !! i) err (symPos symbol) note

    concatEither $ map reportErr mismatched

    -- Check reference args are filled with lvalues
    let mismatched = filter (\((_, a), b) -> not (checkRefArgs a b))
                            (zip (enumerate typedArgs) params)

    let reportErr ((i, _), symbol) = let err  = mconcat [ "in argument: expecting lvalue" ]
                                         note = "parameter declared here:" in
            Left $ errorWithNote (locate $ args !! i) err (symPos symbol) note

    concatEither $ map reportErr mismatched

    return (typedArgs, params, localRetType targetProc)
    
    where
        -- | Checks whether the expression and symbol are either:
        --   lvalue + ref
        --   any + val
        checkRefArgs (TypedExpr _ (ELvalue _)) (ProcSymbol (RefSymbol _) _ _ _) = True
        checkRefArgs _ (ProcSymbol (RefSymbol _) _ _ _) = False
        checkRefArgs _ _ = True

simplifyExpression :: Expression -> Expression
simplifyExpression (EUnOp UnNot inner)
    = case simplifyExpression (fromLocated inner) of
        EConst (LitBool val) -> EConst (LitBool (not val))
        expr -> EUnOp UnNot (liftExpr expr)

simplifyExpression (EUnOp UnNegate inner)
    = case simplifyExpression (fromLocated inner) of
        EConst (LitInt val) -> EConst (LitInt (-val))
        expr -> EUnOp UnNegate (liftExpr expr)

simplifyExpression (EBinOp BinAnd lhs rhs)
    = case (simplifyExpression (fromLocated lhs), simplifyExpression (fromLocated rhs)) of
        -- As per Piazza, eliminate below short-circuiting. :(
            
        -- (EConst (LitBool False), _) -> EConst (LitBool False)
        -- (_ , EConst (LitBool False)) -> EConst (LitBool False)
        (EConst (LitBool lhs), EConst (LitBool rhs)) -> EConst (LitBool (lhs && rhs))
        (lhs, rhs) -> EBinOp BinAnd (liftExpr lhs) (liftExpr rhs)

simplifyExpression (EBinOp BinOr lhs rhs)
    = case (simplifyExpression (fromLocated lhs), simplifyExpression (fromLocated rhs)) of
        -- As per Piazza, eliminate below short-circuiting. :(
            
        -- (EConst (LitBool True), _) -> EConst (LitBool True)
        -- (_ , EConst (LitBool True)) -> EConst (LitBool True)
        (EConst (LitBool lhs), EConst (LitBool rhs)) -> EConst (LitBool (lhs || rhs))
        (lhs, rhs) -> EBinOp BinOr (liftExpr lhs) (liftExpr rhs)

simplifyExpression (EBinOp BinPlus lhs rhs)
    = case (simplifyExpression (fromLocated lhs), simplifyExpression (fromLocated rhs)) of
        (EConst (LitInt lhs),  EConst (LitInt rhs))  -> EConst (LitInt (lhs + rhs))
        (lhs, rhs) -> EBinOp BinPlus (liftExpr lhs) (liftExpr rhs)

simplifyExpression (EBinOp BinMinus lhs rhs)
    = case (simplifyExpression (fromLocated lhs), simplifyExpression (fromLocated rhs)) of
        (EConst (LitInt lhs),  EConst (LitInt rhs))  -> EConst (LitInt (lhs - rhs))
        (lhs, rhs) -> EBinOp BinMinus (liftExpr lhs) (liftExpr rhs)

simplifyExpression (EBinOp BinTimes lhs rhs)
    = case (simplifyExpression (fromLocated lhs), simplifyExpression (fromLocated rhs)) of
        (EConst (LitInt lhs),  EConst (LitInt rhs))  -> EConst (LitInt (lhs * rhs))
        (lhs, rhs) -> EBinOp BinTimes (liftExpr lhs) (liftExpr rhs)

simplifyExpression (EBinOp BinDivide lhs rhs)
    = case (simplifyExpression (fromLocated lhs), simplifyExpression (fromLocated rhs)) of
        expr@(EConst (LitInt lhs),  EConst (LitInt rhs))  -> 
            if rhs /= 0 then
                EConst (LitInt (lhs `div` rhs))
            else
                uncurry (EBinOp BinDivide) (mapPair liftExpr expr)
        (lhs, rhs) -> EBinOp BinDivide (liftExpr lhs) (liftExpr rhs)

-- The only remaining cases are comparison operators
simplifyExpression (EBinOp binop lhs rhs)
    = case (simplifyExpression (fromLocated lhs), simplifyExpression (fromLocated rhs)) of
        (EConst (LitBool lhs), EConst (LitBool rhs)) -> EConst (LitBool (lhs `op` rhs))
        (EConst (LitInt lhs),  EConst (LitInt rhs))  -> EConst (LitBool (lhs `op` rhs))
        (lhs, rhs) -> EBinOp binop (liftExpr lhs) (liftExpr rhs)
    where
        a `op` b = case binop of
            BinLt  -> a < b
            BinLte -> a <= b
            BinGt  -> a > b
            BinGte -> a >= b
            BinNeq -> a /= b
            _      -> a == b -- this will only match BinEq

simplifyExpression expr = expr

data TypedLvalue = TypedRefLvalue Type StackSlot Expression Text SourcePos
                 | TypedValLvalue Type StackSlot Expression Text SourcePos

lvalueType :: TypedLvalue -> Type
lvalueType (TypedRefLvalue ty _ _ _ _) = ty
lvalueType (TypedValLvalue ty _ _ _ _) = ty

lvalueLocation :: TypedLvalue -> StackSlot
lvalueLocation (TypedRefLvalue _ loc _ _ _) = loc
lvalueLocation (TypedValLvalue _ loc _ _ _) = loc

lvalueOffset :: TypedLvalue -> Expression
lvalueOffset (TypedRefLvalue _ _ off _ _) = off
lvalueOffset (TypedValLvalue _ _ off _ _) = off

lvalueName :: TypedLvalue -> Text
lvalueName (TypedRefLvalue _ _ _ name _) = name
lvalueName (TypedValLvalue _ _ _ name _) = name

lvaluePos :: TypedLvalue -> SourcePos
lvaluePos (TypedRefLvalue _ _ _ _ pos) = pos
lvaluePos (TypedValLvalue _ _ _ _ pos) = pos

symToTypedLvalue :: ProcSymbol -> Expression -> TypedLvalue
symToTypedLvalue (ProcSymbol (RefSymbol ty) slot pos name) offset
    = TypedRefLvalue ty slot offset name pos

symToTypedLvalue (ProcSymbol (ValSymbol ty) slot pos name) offset
    = TypedValLvalue ty slot offset name pos

noOffset :: Expression
noOffset = EConst (LitInt 0)

analyseLvalue :: RootTable -> LocalTable -> Lvalue -> Either [AnalysisError] TypedLvalue
analyseLvalue _ locals (LId (Ident pos name)) = do
    sym <- unwrapOr (Map.lookup name $ localSymbols locals)
                    (Left $ errorPos pos $ "in statement: unknown variable `" <> name <> "`")
    return $ symToTypedLvalue sym noOffset

analyseLvalue table locals (LArray (Ident pos ident) indexExpr)
    = case Map.lookup ident (localSymbols locals) of
        Just sym -> do
            case procSymType $ symType sym of
<<<<<<< HEAD
                TArray _ ty -> do
                    typecheckArrayIndex table locals indexExpr
=======
                TArray _ _ ty -> do
                    typecheckArrayIndex symbols locals indexExpr
>>>>>>> cfb126c0

                    let pos = locate indexExpr
                    index <- if sizeof ty /= 1 then
                        return $ EBinOp BinTimes (LocatedExpr pos (EConst (LitInt (sizeof ty)))) indexExpr
                    else
                        return $ simplifyExpression (fromLocated indexExpr)

                    return $ symToTypedLvalue
                        (ProcSymbol (cons sym ty) (symLocation sym) pos (ident <> "[]"))
                        index

                ty -> Left $ errorPos pos $ "expected array type, found `" <> tshow ty <> "`"
        Nothing  -> Left $ errorPos pos $ "in expression: unknown variable `" <> ident <> "`"
    where
        cons ty = case symType ty of
            ValSymbol _ -> ValSymbol
            RefSymbol _ -> RefSymbol

analyseLvalue _ locals (LMember (Ident recPos recName) (Ident fldPos fldName)) = do
    recSym <- unwrapOr (Map.lookup recName $ localSymbols locals)
                       (Left $ errorPos recPos $ "in statement: unknown variable `" <> recName <> "`")

    let ty = rawSymType recSym

    case ty of
        TRecord _ fieldMap -> do
            fieldSym <- unwrapOr (Map.lookup fldName fieldMap)
                                 (Left $ errorWithNote
                                    fldPos ("in statement: unknown field `" <> recName <> "`")
                                    (symPos recSym) "record declared here:")
            -- If the record is of value kind, we can compute the offset statically.
            -- Otherwise, we must compute it dynamically.
            let (location, offset) = if isValSymbol recSym then
                    (symLocation recSym + fieldOffset fieldSym, noOffset)
                else
                    (symLocation recSym, (EConst . LitInt . stackSlotToInt . fieldOffset) fieldSym)

            cons <- case symType recSym of
                RefSymbol _ -> return TypedRefLvalue
                ValSymbol _ -> return TypedValLvalue

            return $ cons (fieldTy fieldSym) location offset (recName <> "." <> fldName) fldPos

        _ -> Left $ errorPos recPos $ "expected variable of record type, found `" <> tshow ty <> "`"

analyseLvalue symbols locals (LArrayMember (Ident arrPos arrName) indexExpr (Ident fldPos fldName)) 
    = case Map.lookup arrName (localSymbols locals) of
        Just sym -> do
            case procSymType $ symType sym of
                TArray _ _ ty@(TRecord _ fields) -> do
                    typecheckArrayIndex symbols locals indexExpr
                    case Map.lookup fldName fields of
                        Just (Field _ offset innerTy) -> do
                            let pos = locate indexExpr
                            index <- if sizeof ty /= 1 then
                                return $ EBinOp BinTimes (LocatedExpr pos (EConst (LitInt (sizeof ty)))) indexExpr
                            else
                                return $ simplifyExpression (fromLocated indexExpr)

                            return $ symToTypedLvalue
                                (ProcSymbol (cons sym innerTy) (symLocation sym) pos (arrName <> "[]" <> fldName))
                                (EBinOp BinPlus (LocatedExpr pos ((EConst . LitInt . stackSlotToInt) offset))
                                                (LocatedExpr pos index))
                        _ -> Left $ errorPos fldPos $ "in expression: unknown field name `" <> fldName <> "`"

                ty -> Left $ errorPos arrPos $ "expected array of records, found `" <> tshow ty <> "`"
        Nothing  -> Left $ errorPos arrPos $ "in expression: unknown variable `" <> arrName <> "`"
    where
        cons ty = case symType ty of
            ValSymbol _ -> ValSymbol
            RefSymbol _ -> RefSymbol

-- | Used to detect possible infinite loops.
lvaluesOf :: Expression -> [Lvalue]
lvaluesOf (ELvalue lval) = [lval]
lvaluesOf (EUnOp _ expr) = lvaluesOf (fromLocated expr)
lvaluesOf (EBinOp _ lhs rhs) = lvaluesOf (fromLocated lhs) <> lvaluesOf (fromLocated rhs)
lvaluesOf _ = []

modifiesLvalue :: Lvalue -> Statement -> Bool
modifiesLvalue lval (SAssign lval' _)
    = nameLvalue lval == nameLvalue lval'

modifiesLvalue lval (SRead lval')
    = nameLvalue lval == nameLvalue lval'

modifiesLvalue lval (SCall _ exprs)
    = any (\expr -> lval `elem` lvaluesOf (fromLocated expr)) exprs

modifiesLvalue lval (SIf _ body)
    = any (modifiesLvalue lval) body

modifiesLvalue lval (SIfElse _ bodyIf bodyElse)
    = any (modifiesLvalue lval) bodyIf || any (modifiesLvalue lval) bodyElse

modifiesLvalue lval (SWhile _ body)
    = any (modifiesLvalue lval) body

modifiesLvalue _ _ = False
<|MERGE_RESOLUTION|>--- conflicted
+++ resolved
@@ -307,13 +307,8 @@
     = case Map.lookup ident (localSymbols locals) of
         Just sym -> do
             case procSymType $ symType sym of
-<<<<<<< HEAD
-                TArray _ ty -> do
+                TArray _ _ ty -> do
                     typecheckArrayIndex table locals indexExpr
-=======
-                TArray _ _ ty -> do
-                    typecheckArrayIndex symbols locals indexExpr
->>>>>>> cfb126c0
 
                     let pos = locate indexExpr
                     index <- if sizeof ty /= 1 then
