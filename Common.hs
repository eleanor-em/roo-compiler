--- conflicted
+++ resolved
@@ -55,23 +55,21 @@
 execEither :: EitherState s a -> s -> ([AnalysisError], s)
 execEither state initial = execState state ([], initial)
 
-<<<<<<< HEAD
-backticks :: (Show a) => a -> Text
-backticks x = "`" <> tshow x <> "`"
-
-countWithNoun :: (Show a, Integral a) => a -> Text -> Text
-countWithNoun x noun
-    | x == 1    = "1 " <> noun
-    | otherwise = tshow x <> " " <> noun <> "s"
-=======
---  runEither: "run the state, return errors, final state, *and* an extra value"
+-- | `runState` for EitherSTate. "run the state, return errors, final state, *and* an extra value"
 runEither :: EitherState s a -> s -> Either [AnalysisError] (a, s)
 runEither state initial
     | null errs = Right (val, final)
     | otherwise = Left errs
     where
         (val, (errs, final)) = runState state ([], initial)
->>>>>>> 5e0a17c2
+
+backticks :: (Show a) => a -> Text
+backticks x = "`" <> tshow x <> "`"
+
+countWithNoun :: (Show a, Integral a) => a -> Text -> Text
+countWithNoun x noun
+    | x == 1    = "1 " <> noun
+    | otherwise = tshow x <> " " <> noun <> "s"
 
 -----------------------------------
 -- Error Analysis Management 
@@ -92,7 +90,8 @@
     [ AnalysisError (sourceLine errPos)  (sourceColumn errPos)  err
     , AnalysisNote  (sourceLine notePos) (sourceColumn notePos) note ]
 
--- | concats both left and right, but returns the one that exists 
+-- | Concatenates Left and Right lists. If there are any Left values, return Lefts; otherwise,
+--   return Rights.
 concatEither :: [Either [a] [b]] -> Either [a] [b]
 concatEither list
         | null lefts' = Right rights'
@@ -100,7 +99,6 @@
     where
         lefts'  = concat $ lefts list
         rights' = concat $ rights list
-
 
 -----------------------------------
 -- General Type Management 
@@ -209,11 +207,6 @@
 tshowBool True = "true"
 tshowBool False = "false"
 
-countWithNoun :: (Show a, Integral a) => a -> Text -> Text
-countWithNoun x noun
-    | x == 1    = "1 " <> noun
-    | otherwise = tshow x <> " " <> noun <> "s"
-
 enumerate :: [a] -> [(Int, a)]
 enumerate = zip [0..]
 
