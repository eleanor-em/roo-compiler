--- conflicted
+++ resolved
@@ -62,11 +62,7 @@
     show = show . fieldTy
 
 -- | The different data types.
-<<<<<<< HEAD
-data Type = TBool | TString | TInt | TArray Int Type | TRecord (Map Text Field) | TVoid
-=======
-data Type = TBool | TString | TInt | TArray Text Int Type | TRecord Text (Map Text Field)
->>>>>>> cfb126c0
+data Type = TBool | TString | TInt | TArray Text Int Type | TRecord Text (Map Text Field) | TVoid
     deriving Eq
 
 liftPrimitive :: PrimitiveType -> Type
@@ -77,27 +73,17 @@
     show TBool   = "boolean"
     show TString = "string"
     show TInt    = "integer"
-<<<<<<< HEAD
-    show (TArray size ty) = show ty <> "[" <> show size <> "]"
-    show (TRecord ty) = show ty
-    show TVoid   = "void"
-=======
     show (TArray _ size ty) = show ty <> "[" <> show size <> "]"
     show (TRecord _ ty) = show ty
->>>>>>> cfb126c0
+    show TVoid   = "void"
 
 sizeof :: Type -> Int
 sizeof TBool = 1
 sizeof TString = 1
 sizeof TInt = 1
-<<<<<<< HEAD
-sizeof TVoid = 0
-sizeof (TArray size ty) = size * sizeof ty
-sizeof (TRecord map) = foldr ((+) . sizeof . fieldTy) 0 map
-=======
 sizeof (TArray _ size ty) = size * sizeof ty
 sizeof (TRecord _ map) = foldr ((+) . sizeof . fieldTy) 0 map
->>>>>>> cfb126c0
+sizeof TVoid = 0
 
 -- | Specific types for aliases allow us to check more correctness without as
 --   much clumsy conversion.
